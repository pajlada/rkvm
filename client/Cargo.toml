--- conflicted
+++ resolved
@@ -1,11 +1,6 @@
 [package]
-<<<<<<< HEAD
-name = "client"
-description = "A tool for sharing keyboard and mouse across multiple Linux and Windows machines, the client"
+name = "rkvm-client"
 license = "MIT"
-=======
-name = "rkvm-client"
->>>>>>> 12ceb3d0
 version = "0.2.0"
 authors = ["Jan Trefil <8711792+htrefil@users.noreply.github.com>"]
 edition = "2018"
@@ -25,7 +20,7 @@
 anyhow = "1.0.33"
 
 [package.metadata.rpm]
-package = "client"
+package = "rkvm-client"
 
 [package.metadata.rpm.cargo]
 buildflags = ["--release"]
